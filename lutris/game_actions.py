"""Handle game specific actions"""

# Standard Library
# pylint: disable=too-many-public-methods
import os
from gettext import gettext as _

from gi.repository import Gio, Gtk

from lutris.command import MonitoredCommand
from lutris.config import duplicate_game_config
from lutris.database.games import add_game, get_game_by_field
from lutris.game import Game
from lutris.gui import dialogs
from lutris.gui.config.add_game_dialog import AddGameDialog
from lutris.gui.config.edit_game import EditGameConfigDialog
from lutris.gui.config.edit_game_categories import EditGameCategoriesDialog
from lutris.gui.dialogs import InputDialog
from lutris.gui.dialogs.log import LogWindow
from lutris.gui.dialogs.uninstall_game import RemoveGameDialog, UninstallGameDialog
from lutris.gui.widgets.utils import open_uri
from lutris.services.lutris import download_lutris_media
from lutris.util import xdgshortcuts
from lutris.util.log import logger
from lutris.util.steam import shortcut as steam_shortcut
from lutris.util.strings import gtk_safe, slugify
from lutris.util.system import path_exists
from lutris.util.wine.shader_cache import update_shader_cache


def get_game_actions(games, window, application=None):
    if len(games) == 1:
        for game in games:
            if game.is_db_stored:
                return GameActions(games, window, application)

            if game.service:
                return ServiceGameActions(games, window, application)
    else:
        return GameActions(games, window)

    return BaseGameActions(games, window, application)


class BaseGameActions:
    def __init__(self, games, window, application=None):
        self.application = application or Gio.Application.get_default()
        self.window = window  # also used as a LaunchUIDelegate
        self.games = games

    def get_game_actions(self):
        """Return a list of game actions and their callbacks"""
        return []

    def get_displayed_entries(self):
        """Return a dictionary of actions that should be shown for a game"""
        return {}

    @property
    def is_game_launchable(self):
        return False

    def on_game_launch(self, *_args):
        """Launch a game"""

    @property
    def is_game_running(self):
        return False

    def on_game_stop(self, *_args):
        """Stops the game"""

    @property
    def is_installable(self):
        for game in self.games:
            if not (not game.is_installed and game.slug):
                return False
        return True

    def on_install_clicked(self, *_args):
        """Install a game"""
        # Install the currently selected game in the UI
        for game in self.games:
            if not game.slug:
                raise RuntimeError("No game to install: %s" % game.get_safe_id())
            game.emit("game-install")

    def on_locate_installed_game(self, *_args):
        """Show the user a dialog to import an existing install to a DRM free service

        Params:
            games ([Game]): List of Game instances without a database ID, populated with fields the service can provides
        """
        for game in self.games:
            AddGameDialog(self.window, game=game, runner=game.runner_name)

    @property
    def is_game_removable(self):
        for game in self.games:
            if not (game and (game.is_installed or game.is_db_stored)):
                return False
        return True

    def on_remove_game(self, *_args):
        """Callback that present the uninstall dialog to the user"""
        for game in self.games:
            if game.is_installed:
                UninstallGameDialog(game_id=game.id, parent=self.window).run()
            else:
                RemoveGameDialog(game_id=game.id, parent=self.window).run()

    def on_view_game(self, _widget):
        """Callback to open a game on lutris.net"""
        for game in self.games:
            open_uri("https://lutris.net/games/%s" % game.slug.replace("_", "-"))


class GameActions(BaseGameActions):
    """Regroup a list of callbacks for a game"""

    @property
    def is_game_launchable(self):
        for game in self.games:
            return game and game.is_installed and not self.is_game_running

    @property
    def is_game_running(self):
        for game in self.games:
            return game and game.is_db_stored and bool(self.application.get_running_game_by_id(game.id))

    def get_game_actions(self):
        if len(self.games) > 1:
            return [
                ("remove", _("Remove"), self.on_remove_game),
            ]
        else:
            return [
                ("play", _("Play"), self.on_game_launch),
                ("stop", _("Stop"), self.on_game_stop),
                ("execute-script", _("Execute script"), self.on_execute_script_clicked),
                ("show_logs", _("Show logs"), self.on_show_logs),
                (None, "-", None),
                ("configure", _("Configure"), self.on_edit_game_configuration),
                ("category", _("Categories"), self.on_edit_game_categories),
                ("browse", _("Browse files"), self.on_browse_files),
                ("favorite", _("Add to favorites"), self.on_add_favorite_game),
                ("deletefavorite", _("Remove from favorites"), self.on_delete_favorite_game),
                ("hide", _("Hide game from library"), self.on_hide_game),
                ("unhide", _("Unhide game from library"), self.on_unhide_game),
                ("update-shader-cache", _("Update shader cache"), self.on_update_shader_cache),
                (None, "-", None),
                ("install", _("Install"), self.on_install_clicked),
                ("install_more", _("Install another version"), self.on_install_clicked),
                ("install_dlcs", "Install DLCs", self.on_install_dlc_clicked),
                ("update", _("Install updates"), self.on_update_clicked),
                ("desktop-shortcut", _("Create desktop shortcut"), self.on_create_desktop_shortcut),
                ("rm-desktop-shortcut", _("Delete desktop shortcut"), self.on_remove_desktop_shortcut),
                ("menu-shortcut", _("Create application menu shortcut"), self.on_create_menu_shortcut),
                ("rm-menu-shortcut", _("Delete application menu shortcut"), self.on_remove_menu_shortcut),
                ("steam-shortcut", _("Create steam shortcut"), self.on_create_steam_shortcut),
                ("rm-steam-shortcut", _("Delete steam shortcut"), self.on_remove_steam_shortcut),
                ("view", _("View on Lutris.net"), self.on_view_game),
                ("duplicate", _("Duplicate"), self.on_game_duplicate),
                (None, "-", None),
                ("remove", _("Remove"), self.on_remove_game),
            ]

    def get_displayed_entries(self):
        """Return a dictionary of actions that should be shown for a game"""
        if len(self.games) > 1:
            return {
                "remove": self.is_game_removable
            }
        else:
            for game in self.games:
                if steam_shortcut.vdf_file_exists():
                    has_steam_shortcut = steam_shortcut.shortcut_exists(game)
                    is_steam_game = steam_shortcut.is_steam_game(game)
                else:
                    has_steam_shortcut = False
                    is_steam_game = False
                return {
                    "duplicate": game.is_installed,
                    "install": self.is_installable,
                    "play": self.is_game_launchable,
                    "update": game.is_updatable,
                    "update-shader-cache": game.is_cache_managed,
                    "install_dlcs": game.is_updatable,
                    "stop": self.is_game_running,
                    "configure": bool(game.is_installed),
                    "browse": game.is_installed and game.runner_name != "browser",
                    "show_logs": game.is_installed,
                    "category": True,
                    "favorite": not game.is_favorite,
                    "deletefavorite": game.is_favorite,
                    "install_more": not game.service and game.is_installed,
                    "execute-script": bool(
                        game.is_installed and game.runner
                        and game.runner.system_config.get("manual_command")
                    ),
                    "desktop-shortcut": (
                        game.is_installed
                        and not xdgshortcuts.desktop_launcher_exists(game.slug, game.id)
                    ),
                    "menu-shortcut": (
                        game.is_installed
                        and not xdgshortcuts.menu_launcher_exists(game.slug, game.id)
                    ),
                    "steam-shortcut": (
                        game.is_installed
                        and not has_steam_shortcut
                        and not is_steam_game
                    ),
                    "rm-desktop-shortcut": bool(
                        game.is_installed
                        and xdgshortcuts.desktop_launcher_exists(game.slug, game.id)
                    ),
                    "rm-menu-shortcut": bool(
                        game.is_installed
                        and xdgshortcuts.menu_launcher_exists(game.slug, game.id)
                    ),
                    "rm-steam-shortcut": bool(
                        game.is_installed
                        and has_steam_shortcut
                        and not is_steam_game
                    ),
                    "remove": self.is_game_removable,
                    "view": True,
                    "hide": game.is_installed and not game.is_hidden,
                    "unhide": game.is_hidden,
                }

    def on_game_launch(self, *_args):
        """Launch a game"""
<<<<<<< HEAD
        for game in self.games:
            game.launch(self.window)

    def get_running_games(self):
        running_games = []
        for game in self.games:
            if game and game.is_db_stored:
                ids = self.application.get_running_game_ids()
                for game_id in ids:
                    if str(game_id) == str(game.id):
                        running_games.append(game)
        return running_games
=======
        self.game.launch(self.window)

    def get_running_game(self):
        if self.game and self.game.is_db_stored:
            ids = self.application.get_running_game_ids()
            for game_id in ids:
                if str(game_id) == self.game.id:
                    return self.game
            logger.warning("Game %s not in %s", self.game.id, ids)

        return None
>>>>>>> 1fd93dee

    def on_game_stop(self, *_args):
        """Stops the game"""
        games = self.get_running_games()
        for game in games:
            game.force_stop()

    def on_show_logs(self, _widget):
        """Display game log"""
        for game in self.games:
            _buffer = game.log_buffer
            if not _buffer:
                logger.info("No log for game %s", game)
            return LogWindow(
                game=game,
                buffer=_buffer,
                application=self.application
            )

    def on_update_clicked(self, _widget):
        for game in self.games:
            game.emit("game-install-update")

    def on_install_dlc_clicked(self, _widget):
        for game in self.games:
            game.emit("game-install-dlc")

    def on_update_shader_cache(self, _widget):
        for game in self.games:
            update_shader_cache(game)

    def on_game_duplicate(self, _widget):
        for game in self.games:
            duplicate_game_dialog = InputDialog(
                {
                    "parent": self.window,
                    "question": _(
                        "Do you wish to duplicate %s?\nThe configuration will be duplicated, "
                        "but the games files will <b>not be duplicated</b>.\n"
                        "Please enter the new name for the copy:"
                    ) % gtk_safe(game.name),
                    "title": _("Duplicate game?"),
                }
            )
            result = duplicate_game_dialog.run()
            if result != Gtk.ResponseType.OK:
                duplicate_game_dialog.destroy()
                return
            new_name = duplicate_game_dialog.user_value

            old_config_id = game.game_config_id
            if old_config_id:
                new_config_id = duplicate_game_config(game.slug, old_config_id)
            else:
                new_config_id = None
            duplicate_game_dialog.destroy()
            db_game = get_game_by_field(game.id, "id")
            db_game["name"] = new_name
            db_game["slug"] = slugify(new_name)
            db_game["lastplayed"] = None
            db_game["playtime"] = 0.0
            db_game["configpath"] = new_config_id
            db_game.pop("id")
            # Disconnect duplicate from service- there should be at most
            # 1 PGA game for a service game.
            db_game.pop("service", None)
            db_game.pop("service_id", None)

            game_id = add_game(**db_game)
            download_lutris_media(db_game["slug"])
            new_game = Game(game_id)
            new_game.save()

    def on_edit_game_configuration(self, _widget):
        """Edit game preferences"""
        for game in self.games:
            self.application.show_window(EditGameConfigDialog, game=game, parent=self.window)

    def on_add_favorite_game(self, _widget):
        """Add to favorite Games list"""
        for game in self.games:
            game.add_to_favorites()

    def on_delete_favorite_game(self, _widget):
        """delete from favorites"""
        for game in self.games:
            game.remove_from_favorites()

    def on_edit_game_categories(self, _widget):
        """Edit game categories"""
        for game in self.games:
            self.application.show_window(EditGameCategoriesDialog, game=game, parent=self.window)

    def on_hide_game(self, _widget):
        """Add a game to the list of hidden games"""
        for game in self.games:
            game.set_hidden(True)

    def on_unhide_game(self, _widget):
        """Removes a game from the list of hidden games"""
        for game in self.games:
            game.set_hidden(False)

    def on_execute_script_clicked(self, _widget):
        """Execute the game's associated script"""
        for game in self.games:
            manual_command = game.runner.system_config.get("manual_command")
            if path_exists(manual_command):
                MonitoredCommand(
                    [manual_command],
                    include_processes=[os.path.basename(manual_command)],
                    cwd=game.directory,
                ).start()
                logger.info("Running %s in the background", manual_command)

    def on_browse_files(self, _widget):
        """Callback to open a game folder in the file browser"""
        for game in self.games:
            path = game.get_browse_dir()
            if not path:
                dialogs.NoticeDialog(_("This game has no installation directory"))
            elif path_exists(path):
                open_uri("file://%s" % path)
            else:
                dialogs.NoticeDialog(_("Can't open %s \nThe folder doesn't exist.") % path)

    def on_create_menu_shortcut(self, *_args):
        """Add the selected game to the system's Games menu."""
        for game in self.games:
            launch_config_name = self._select_game_launch_config_name(game)
            if launch_config_name is not None:
                xdgshortcuts.create_launcher(game.slug, game.id, game.name, menu=True)

    def on_create_steam_shortcut(self, *_args):
        """Add the selected game to steam as a nonsteam-game."""
        for game in self.games:
            launch_config_name = self._select_game_launch_config_name(game)
            if launch_config_name is not None:
                steam_shortcut.create_shortcut(game, launch_config_name)

    def on_create_desktop_shortcut(self, *_args):
        """Create a desktop launcher for the selected game."""
        for game in self.games:
            launch_config_name = self._select_game_launch_config_name(game)
            if launch_config_name is not None:
                xdgshortcuts.create_launcher(game.slug, game.id, game.name, launch_config_name, desktop=True)

    def on_remove_menu_shortcut(self, *_args):
        """Remove an XDG menu shortcut"""
        for game in self.games:
            xdgshortcuts.remove_launcher(game.slug, game.id, menu=True)

    def on_remove_steam_shortcut(self, *_args):
        """Remove the selected game from list of non-steam apps."""
        for game in self.games:
            steam_shortcut.remove_shortcut(game)

    def on_remove_desktop_shortcut(self, *_args):
        """Remove a .desktop shortcut"""
        for game in self.games:
            xdgshortcuts.remove_launcher(game.slug, game.id, desktop=True)

    def _select_game_launch_config_name(self, game):
        game_config = game.config.game_level.get("game", {})
        configs = game_config.get("launch_configs")

        if not configs:
            return ""  # use primary configuration

        dlg = dialogs.LaunchConfigSelectDialog(game, configs, title=_("Select shortcut target"), parent=self.window)
        if not dlg.confirmed:
            return None  # no error here- the user cancelled out

        config_index = dlg.config_index
        return configs[config_index - 1]["name"] if config_index > 0 else ""


class ServiceGameActions(BaseGameActions):
    """Regroup a list of callbacks for a service game"""

    def get_game_actions(self):
        return [
            ("install", _("Install"), self.on_install_clicked),
            ("add", _("Locate installed game"), self.on_locate_installed_game),
            ("view", _("View on Lutris.net"), self.on_view_game),
        ]

    def get_displayed_entries(self):
        """Return a dictionary of actions that should be shown for a game"""
        return {
            "install": self.is_installable,
            "add": self.is_installable,
            "view": True
        }<|MERGE_RESOLUTION|>--- conflicted
+++ resolved
@@ -232,7 +232,6 @@
 
     def on_game_launch(self, *_args):
         """Launch a game"""
-<<<<<<< HEAD
         for game in self.games:
             game.launch(self.window)
 
@@ -242,22 +241,9 @@
             if game and game.is_db_stored:
                 ids = self.application.get_running_game_ids()
                 for game_id in ids:
-                    if str(game_id) == str(game.id):
+                    if str(game_id) == game.id:
                         running_games.append(game)
         return running_games
-=======
-        self.game.launch(self.window)
-
-    def get_running_game(self):
-        if self.game and self.game.is_db_stored:
-            ids = self.application.get_running_game_ids()
-            for game_id in ids:
-                if str(game_id) == self.game.id:
-                    return self.game
-            logger.warning("Game %s not in %s", self.game.id, ids)
-
-        return None
->>>>>>> 1fd93dee
 
     def on_game_stop(self, *_args):
         """Stops the game"""
