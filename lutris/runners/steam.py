--- conflicted
+++ resolved
@@ -297,17 +297,7 @@
             "env": self.get_env(),
         }
 
-<<<<<<< HEAD
-    def stop(self):
-        if self.runner_config.get("quit_steam_on_exit") and not self.original_steampid:
-            shutdown()
-            return True
-        return False
-
     def remove_game_data(self, app_id=None, **kwargs):
-=======
-    def remove_game_data(self, appid=None, **kwargs):
->>>>>>> a78df687
         if not self.is_installed():
             return False
         command = MonitoredCommand(
