--- conflicted
+++ resolved
@@ -65,11 +65,7 @@
             "runner": "scummvm",
             "script": {
                 "game": {
-<<<<<<< HEAD
-                    "game_id": game["appid"],
-=======
-                    "game_id": db_game["game_id"],
->>>>>>> 28e09a62
+                    "game_id": db_game["appid"],
                     "path": details["path"],
                 }
             }
